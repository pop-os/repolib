--- conflicted
+++ resolved
@@ -21,23 +21,17 @@
 
 Module for adding repos to the system in CLI applications.
 """
-#pylint: disable=too-many-branches,too-many-statements
-# This file will be rewritten soon
 
 import os
-import sys
 
 from ..deb import DebLine
 from ..legacy_deb import LegacyDebSource
 from ..ppa import PPALine
+from ..util import DISTRO_CODENAME
 
-<<<<<<< HEAD
 from . import command
 
 class Add(command.Command):
-=======
-def add(log, args, parser):
->>>>>>> 2f919992
     """ Add subcommand.
 
     The add command is used for adding new software sources to the system. It
@@ -48,19 +42,30 @@
         --source-code, -s
         --expand, -e
     """
+
+    # pylint: disable=too-few-public-methods
+    # Thinking of ways to add more, but otherwise this is just simple.
+
+    def __init__(self, log, args, parser):
+        super().__init__(log, args, parser)
+
+        self.verbose = False
+        if self.args.debug > 1:
+            self.verbose = True
+
+        self.expand = args.expand
+        self.source_code = args.source_code
+        self.disable = args.disable
+
     def run(self):
         """ Run the command."""
+        # pylint: disable=too-many-branches
+        # We just need all these different checks.
 
         if os.geteuid() != 0:
             self.parser.print_usage()
             self.log.error('You need to root, or use sudo.')
             return False
-
-        verbose = False
-        if self.args.debug > 1:
-            verbose = True
-
-        expand = self.args.expand
 
         debline = ' '.join(self.args.deb_line)
         if self.args.deb_line == '822styledeb':
@@ -68,12 +73,12 @@
             self.log.error('A repository is required.')
             return False
 
-        if debline.startswith('http'):
-            debline = f'deb {debline}'
+        if debline.startswith('http') and len(debline.split()) == 1:
+            debline = f'deb {debline} {DISTRO_CODENAME} main'
 
         new_source = LegacyDebSource()
         if debline.startswith('ppa:'):
-            add_source = PPALine(debline, verbose=verbose)
+            add_source = PPALine(debline, verbose=self.verbose)
 
         elif debline.startswith('deb'):
             expand = False
@@ -94,15 +99,14 @@
         else:
             src_source = add_source
 
-        if self.args.source_code:
-            src_source.enabled = True
+        src_source.enabled = self.source_code
 
         if not debline.startswith('deb-src'):
             new_source.sources.append(src_source)
 
-        new_source.sources[0].enabled = True
+        add_source.enabled = True
 
-        if self.args.disable:
+        if self.disable:
             for repo in new_source.sources:
                 repo.enabled = False
 
@@ -115,93 +119,14 @@
             self.log.info('Filename to save: %s', new_source.filename)
             print(f'{new_source.make_deblines()}')
 
-
         if expand:
             print(new_source.sources[0].make_source_string())
             print(f'{add_source.ppa_info["description"]}\n')
             print('Press [ENTER] to contine or Ctrl + C to cancel.')
             input()
 
-<<<<<<< HEAD
         if self.args.debug == 0:
             new_source.save_to_disk()
             return True
-        else:
-            return False
-=======
-    if os.geteuid() != 0:
-        parser.print_usage()
-        log.error('You need to root, or use sudo.')
-        sys.exit(1)
 
-    verbose = False
-    if args.debug > 1:
-        verbose = True
-
-    expand = args.expand
-
-    debline = ' '.join(args.deb_line)
-    if args.deb_line == '822styledeb':
-        parser.print_usage()
-        log.error('A repository is required.')
-        sys.exit(1)
-
-    if debline.startswith('http'):
-        debline = f'deb {debline}'
-
-    new_source = LegacyDebSource()
-    if debline.startswith('ppa:'):
-        add_source = PPALine(debline, verbose=verbose)
-
-    elif debline.startswith('deb'):
-        expand = False
-        add_source = DebLine(debline)
-
-    else:
-        log.critical(
-            'The line "%s" is malformed. Double-check the spelling.',
-            debline
-        )
-        sys.exit(1)
-
-    new_source.sources.append(add_source)
-
-    if not debline.startswith('deb-src'):
-        src_source = add_source.copy()
-        src_source.enabled = False
-    else:
-        src_source = add_source
-
-    if args.source_code:
-        src_source.enabled = True
-
-    if not debline.startswith('deb-src'):
-        new_source.sources.append(src_source)
-
-    new_source.sources[0].enabled = True
-
-    if args.disable:
-        for repo in new_source.sources:
-            repo.enabled = False
-
-    new_source.make_names()
-
-    if args.debug > 0:
-        log.info('Debug mode set, not saving.')
-        for src in new_source.sources:
-            print(f'{src.dump()}\n')
-        log.info('Filename to save: %s', new_source.filename)
-        print(f'{new_source.make_deblines()}')
-
-
-    if expand:
-        print(new_source.sources[0].make_source_string())
-        print(f'{add_source.ppa_info["description"]}\n')
-        print('Press [ENTER] to contine or Ctrl + C to cancel.')
-        input()
-
-    if args.debug == 0:
-        new_source.save_to_disk()
-    else:
-        sys.exit(2)
->>>>>>> 2f919992
+        return False